<?xml version="1.0" encoding="UTF-8"?>
<!--

    Copyright (c) 2010, 2018 Oracle and/or its affiliates. All rights reserved.
    Copyright (c) 2019 Payara Services Ltd.

    This program and the accompanying materials are made available under the
    terms of the Eclipse Public License v. 2.0, which is available at
    http://www.eclipse.org/legal/epl-2.0.

    This Source Code may also be made available under the following Secondary
    Licenses when the conditions for such availability set forth in the
    Eclipse Public License v. 2.0 are satisfied: GNU General Public License,
    version 2 with the GNU Classpath Exception, which is available at
    https://www.gnu.org/software/classpath/license.html.

    SPDX-License-Identifier: EPL-2.0 OR GPL-2.0 WITH Classpath-exception-2.0

-->

<project xmlns="http://maven.apache.org/POM/4.0.0" xmlns:xsi="http://www.w3.org/2001/XMLSchema-instance" xsi:schemaLocation="http://maven.apache.org/POM/4.0.0 https://maven.apache.org/xsd/maven-4.0.0.xsd">
    <modelVersion>4.0.0</modelVersion>

    <parent>
        <groupId>org.glassfish.hk2</groupId>
        <artifactId>hk2-parent</artifactId>
<<<<<<< HEAD
        <version>4.0.0-SNAPSHOT</version>
=======
        <version>3.0.7-SNAPSHOT</version>
>>>>>>> 6d0e1900
    </parent>

    <groupId>org.glassfish.hk2</groupId>
    <artifactId>class-model</artifactId>

    <name>Class Model for Hk2</name>

    <dependencies>
        <dependency>
            <groupId>org.ow2.asm</groupId>
            <artifactId>asm</artifactId>
            <version>${asm.version}</version>
        </dependency>
        <dependency>
            <groupId>org.ow2.asm</groupId>
            <artifactId>asm-analysis</artifactId>
            <version>${asm.version}</version>
        </dependency>
        <dependency>
            <groupId>org.ow2.asm</groupId>
            <artifactId>asm-commons</artifactId>
            <version>${asm.version}</version>
        </dependency>
        <dependency>
            <groupId>org.ow2.asm</groupId>
            <artifactId>asm-tree</artifactId>
            <version>${asm.version}</version>
        </dependency>
        <dependency>
            <groupId>org.ow2.asm</groupId>
            <artifactId>asm-util</artifactId>
            <version>${asm.version}</version>
        </dependency>
        <dependency>
            <groupId>jakarta.inject</groupId>
            <artifactId>jakarta.inject-api</artifactId>
            <scope>test</scope>
        </dependency>
        <dependency>
            <groupId>jakarta.enterprise</groupId>
            <artifactId>jakarta.enterprise.cdi-api</artifactId>
            <scope>test</scope>
        </dependency>
        <dependency><!-- Needed to have a bundle activator to set up a different serialization policy-->
            <groupId>org.osgi</groupId>
            <artifactId>osgi.core</artifactId>
            <scope>provided</scope>
        </dependency>
        <dependency><!-- Needed to have a bundle activator to set up a different serialization policy-->
            <groupId>org.osgi</groupId>
            <artifactId>osgi.enterprise</artifactId>
            <scope>provided</scope>
        </dependency>
    </dependencies>

    <build>
        <plugins>
            <plugin>
                <groupId>org.glassfish.hk2</groupId>
                <artifactId>osgiversion-maven-plugin</artifactId>
            </plugin>
            <plugin>
                <groupId>org.apache.felix</groupId>
                <artifactId>maven-bundle-plugin</artifactId>
                <executions>
                    <execution>
                        <id>bundle-manifest</id>
                        <phase>process-classes</phase>
                        <goals>
                            <goal>manifest</goal>
                        </goals>
                    </execution>
                </executions>
            </plugin>
            <plugin>
                <groupId>org.apache.maven.plugins</groupId>
                <artifactId>maven-jar-plugin</artifactId>
                <configuration>
                    <archive>
                        <manifestFile>${manifest.location}</manifestFile>
                        <manifestEntries>
                            <Automatic-Module-Name>org.glassfish.hk2.classmodel</Automatic-Module-Name>
                        </manifestEntries>
                    </archive>
                </configuration>
            </plugin>
        </plugins>
    </build>
</project><|MERGE_RESOLUTION|>--- conflicted
+++ resolved
@@ -24,11 +24,7 @@
     <parent>
         <groupId>org.glassfish.hk2</groupId>
         <artifactId>hk2-parent</artifactId>
-<<<<<<< HEAD
         <version>4.0.0-SNAPSHOT</version>
-=======
-        <version>3.0.7-SNAPSHOT</version>
->>>>>>> 6d0e1900
     </parent>
 
     <groupId>org.glassfish.hk2</groupId>
