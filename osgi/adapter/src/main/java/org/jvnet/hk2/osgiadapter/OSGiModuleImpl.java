/*
 * Copyright (c) 2007, 2024 Oracle and/or its affiliates. All rights reserved.
 * Copyright (c) 2020 Payara Services Ltd.
 *
 * This program and the accompanying materials are made available under the
 * terms of the Eclipse Public License v. 2.0, which is available at
 * http://www.eclipse.org/legal/epl-2.0.
 *
 * This Source Code may also be made available under the following Secondary
 * Licenses when the conditions for such availability set forth in the
 * Eclipse Public License v. 2.0 are satisfied: GNU General Public License,
 * version 2 with the GNU Classpath Exception, which is available at
 * https://www.gnu.org/software/classpath/license.html.
 *
 * SPDX-License-Identifier: EPL-2.0 OR GPL-2.0 WITH Classpath-exception-2.0
 */

package org.jvnet.hk2.osgiadapter;

import static org.jvnet.hk2.osgiadapter.FelixPrettyPrinter.addBundleInfo;
import static org.jvnet.hk2.osgiadapter.FelixPrettyPrinter.prettyPrintExceptionMessage;
import static org.jvnet.hk2.osgiadapter.FelixPrettyPrinter.prettyPrintFelixMessage;
import static org.jvnet.hk2.osgiadapter.Logger.logger;

import java.io.*;
import java.net.URI;
import java.net.URL;
import java.security.AccessController;
import java.security.PrivilegedAction;
import java.security.PrivilegedActionException;
import java.security.PrivilegedExceptionAction;
import java.util.*;
import java.util.concurrent.locks.ReentrantLock;
import java.util.logging.Level;

import org.glassfish.hk2.api.ActiveDescriptor;
import org.glassfish.hk2.api.DescriptorFileFinder;
import org.glassfish.hk2.api.PopulatorPostProcessor;
import org.glassfish.hk2.api.ServiceLocator;
import org.glassfish.hk2.bootstrap.HK2Populator;
import org.glassfish.hk2.bootstrap.impl.URLDescriptorFileFinder;
import org.osgi.framework.Bundle;
import org.osgi.framework.BundleException;
import org.osgi.service.packageadmin.PackageAdmin;
import org.osgi.service.packageadmin.RequiredBundle;

import com.sun.enterprise.module.LifecyclePolicy;
import com.sun.enterprise.module.HK2Module;
import com.sun.enterprise.module.ModuleChangeListener;
import com.sun.enterprise.module.ModuleDefinition;
import com.sun.enterprise.module.ModuleDependency;
import com.sun.enterprise.module.ModuleMetadata;
import com.sun.enterprise.module.ModuleState;
import com.sun.enterprise.module.ModulesRegistry;
import com.sun.enterprise.module.ResolveError;
import com.sun.enterprise.module.bootstrap.BootException;

/**
 * @author Sanjeeb.Sahoo@Sun.COM
 */
public class OSGiModuleImpl implements HK2Module {
    private final ReentrantLock lock = new ReentrantLock();
    private volatile Bundle bundle; // made volatile as it is accessed from multiple threads

    private ModuleDefinition md;

    private AbstractOSGiModulesRegistryImpl registry;

    private boolean isTransientlyActive = false;


    List<ActiveDescriptor> activeDescriptors;

    /* TODO (Sahoo): Change hk2-apt to generate an equivalent BundleActivator
       corresponding to LifecyclerPolicy class. That way, LifecyclePolicy class
       will be invoked even when underlying OSGi bundle is stopped or started
       using any OSGi bundle management tool.
     */
    private LifecyclePolicy lifecyclePolicy;
    private static final Enumeration<URL> EMPTY_URLS = new Enumeration<URL>() {

        @Override
        public boolean hasMoreElements() {
            return false;
        }

        @Override
        public URL nextElement() {
            throw new NoSuchElementException();
        }
    };

    public OSGiModuleImpl(AbstractOSGiModulesRegistryImpl registry, Bundle bundle, ModuleDefinition md) {
        this.registry = registry;
        this.bundle = bundle;
        this.md = md;
    }

    @Override
    public ModuleDefinition getModuleDefinition() {
        return md;
    }

    @Override
    public String getName() {
        return md.getName();
    }

    @Override
    public ModulesRegistry getRegistry() {
        return registry;
    }

    @Override
    public ModuleState getState() {
        // We don't cache the module state locally. Instead we always map
        // the underlying bundle's state to HK2 state. This avoids us
        // from having to register a listener with OSGi to be updated with
        // bundle state transitions.
        return mapBundleStateToModuleState(bundle);
    }

    /* package */ static ModuleState mapBundleStateToModuleState(Bundle bundle)
    {
        ModuleState state;
        switch (bundle.getState())
        {
            case Bundle.INSTALLED:
            case Bundle.UNINSTALLED:
                state = ModuleState.NEW;
                break;
            case Bundle.RESOLVED:
            case Bundle.STARTING:
            case Bundle.STOPPING:
                state = ModuleState.RESOLVED;
                break;
            case Bundle.ACTIVE:
                state = ModuleState.READY;
                break;
            default:
                throw new RuntimeException(
                        "Does not know how to handle bundle with state [" +
                                bundle.getState() + "]");
        }

        return state;
    }

    @Override
    public void resolve() throws ResolveError {
        // Since OSGi bundle does not have a separate resolve method,
        // we use the same implementation as start();
        lock.lock();
        try {
            start();
        } finally {
            lock.unlock();
        }
    }

    @Override
    public void start() throws ResolveError {
        lock.lock();
        try {
<<<<<<< HEAD
            SecurityManager sm = System.getSecurityManager();
            if (sm != null) {
                try {
                    AccessController.doPrivileged(new PrivilegedExceptionAction(){
                        @Override
                        public Object run() throws BundleException
                        {
                            startBundle();
                            return null;
                        }
                    });
                } catch (PrivilegedActionException e) {
                    throw (BundleException)e.getException();
=======
            int state = bundle.getState();
            if (((Bundle.STARTING | Bundle.ACTIVE | Bundle.STOPPING) & state) != 0) {
                if (logger.isLoggable(Level.FINER)) {
                    logger.logp(Level.FINER, "OSGiModuleImpl", "start",
                            "Ignoring start of bundle {0} as it is in {1} state",
                            new Object[]{bundle, toString(bundle.getState())} );
                }
                return;
            }
            if (registry.getPackageAdmin().getBundleType(bundle) == PackageAdmin.BUNDLE_TYPE_FRAGMENT) {
                if (logger.isLoggable(Level.FINER)) {
                    logger.logp(Level.FINER, "OSGiModuleImpl", "start",
                            "Ignoring start of bundle {0} as it is a fragment bundle",
                            new Object[]{bundle} );
>>>>>>> 83aa52dd
                }
                return;
            }
            try {
                SecurityManager sm = System.getSecurityManager();
                if (sm != null) {
                    try {
                        AccessController.doPrivileged(new PrivilegedExceptionAction(){
                            public Object run() throws BundleException
                            {
                                startBundle();
                                return null;
                            }
                        });
                    } catch (PrivilegedActionException e) {
                        throw (BundleException)e.getException();
                    }
                } else {
                    startBundle();
                }
                isTransientlyActive = true;
                if (logger.isLoggable(Level.FINE)) {
                    logger.logp(Level.FINE, "OSGiModuleImpl",
                            "start", "Started bundle {0}", bundle);
                }
            } catch (BundleException e) {
                throw new ResolveError("Failed to start "+this,e);
            }
<<<<<<< HEAD
        } catch (BundleException e) {
            throw new ResolveError(
                "Failed to start " + this + prettyPrintFelixMessage(registry.getBundleContext(), e.getMessage()),
                e);
        }
=======
>>>>>>> 83aa52dd

            // TODO(Sahoo): Remove this when hk2-apt generates equivalent BundleActivator
            // if there is a LifecyclePolicy, then instantiate and invoke.
            if (md.getLifecyclePolicyClassName()!=null) {
                try {
                    Class<LifecyclePolicy> lifecyclePolicyClass =
                            (Class<LifecyclePolicy>) bundle.loadClass(md.getLifecyclePolicyClassName());
                    lifecyclePolicy = lifecyclePolicyClass.newInstance();
                } catch(ClassNotFoundException e) {
                    throw new ResolveError("ClassNotFound : " + e.getMessage(), e);
                } catch(java.lang.InstantiationException | IllegalAccessException e) {
                    throw new ResolveError(e);
                }
            }
            if (lifecyclePolicy!=null) {
                lifecyclePolicy.start(this);
            }
        } finally {
            lock.unlock();
        }
    }

    private void startBundle() throws BundleException {
        BundleException exception = null;
        for(int attempt = 1; attempt <= 3; attempt++) {
            try {
                if (attempt > 1) {
                    if (logger.isLoggable(Level.FINER)) {
                        logger.log(Level.FINER, "Retrying start of {0} due to lock race condition", bundle);
                    }
                    jitter();
                }
                bundle.start(Bundle.START_TRANSIENT);
                return;
            } catch (BundleException be) {
                exception = be;
                // When starting bundles in multiple threads, Apache Felix may run in locking race
                // condition throwing "Unable to acquire global lock" on one of competing threads.
                // Best course of action is to retry bundle start rather than fail unrecoverably.
                if (!be.getMessage().contains("Unable to acquire global lock")) {
                    break;
                }
            }
        }
        throw exception;
    }

    private void jitter() {
        try {
            Thread.sleep(new Random().nextInt(20));
        } catch (InterruptedException ie) {
            // nevermind
        }
    }

    private String toString(int state)
    {
        String value;
        switch (state) {
            case Bundle.STARTING:
                value = "STARTING";
                break;
            case Bundle.STOPPING:
                value = "STOPPING";
                break;
            case Bundle.INSTALLED:
                value = "INSTALLED";
                break;
            case Bundle.UNINSTALLED:
                value = "UNINSTALLED";
                break;
            case Bundle.RESOLVED:
                value = "RESOLVED";
                break;
            case Bundle.ACTIVE:
                value = "ACTIVE";
                break;
            default:
                value = "UNKNOWN STATE [" + state + "]";
                logger.warning("No mapping exist for bundle state " + state);
        }
        return value;
    }

    @Override
    public boolean stop() {
        lock.lock();
        try {
            detach();
        // Don't refresh packages, as we are not uninstalling the bundle.
//        registry.getPackageAdmin().refreshPackages(new Bundle[]{bundle});
            return true;
        } finally {
            lock.unlock();
        }
    }

    @Override
    public void detach() {
        if (bundle.getState() != Bundle.ACTIVE) {
            if (logger.isLoggable(Level.FINER)) {
                logger.logp(Level.FINER, "OSGiModuleImpl", "detach",
                        "Ignoring stop of bundle {0} as it is in {1} state",
                        new Object[]{bundle, toString(bundle.getState())} );
            }
            return;
        }

        if (lifecyclePolicy!=null) {
            lifecyclePolicy.stop(this);
            lifecyclePolicy=null;
        }

        try {
            bundle.stop();
            if (logger.isLoggable(Level.FINE))
            {
                logger.logp(Level.FINE, "OSGiModuleImpl", "detach", "Stopped bundle = {0}", new Object[]{bundle});
            }
//            bundle.uninstall();
        } catch (BundleException e) {
            throw new RuntimeException(e);
        }
    }

    @Override
    public void uninstall() {
        // This method is called when the hk2-osgi-adapter module is stopped.
        // During that time, we need to stop all the modules, hence no sticky check is
        // performed in this method.
        try {
            bundle.uninstall();
        } catch (BundleException e) {
            throw new RuntimeException(e);
        }
        registry.remove(this);
        this.registry = null;
    }

    @Override
    public void refresh() {
        URI location = md.getLocations()[0];
        File f = new File(location);
        if (f.lastModified() > bundle.getLastModified()) {
            try {
                bundle.update();
                registry.getPackageAdmin().refreshPackages(new Bundle[]{bundle});
            } catch (BundleException e) {
                throw new RuntimeException(e);
            }
        }
    }

    @Override
    public ModuleMetadata getMetadata() {
        return md.getMetadata();
    }

    @Override
    public <T> Iterable<Class<? extends T>> getProvidersClass(
            Class<T> serviceClass) {
        return (Iterable)getProvidersClass(serviceClass.getName());
    }

    @Override
    public Iterable<Class> getProvidersClass(String name) {
        List<Class> r = new ArrayList<>();
        for( String provider : getMetadata().getEntry(name).providerNames) {
            try {
                r.add(getClassLoader().loadClass(provider));
            } catch (ClassNotFoundException e) {
                logger.log(Level.SEVERE, "Failed to load "+provider+" from "+getName(),e);
            }
        }
        return r;
    }

    @Override
    public boolean hasProvider(Class serviceClass) {
        String name = serviceClass.getName();
        return getMetadata().getEntry(name).hasProvider();
    }

    @Override
    public void addListener(ModuleChangeListener listener) {
        registry.addModuleChangeListener(listener, this);
    }

    @Override
    public void removeListener(ModuleChangeListener listener) {
        registry.removeModuleChangeListener(listener);
    }

    @Override
    public void dumpState(PrintStream writer) {
        writer.print(toString());
    }

    /**
     * Parses all the inhabitants descriptors of the given name in this module.
     * @return
     */
    List<ActiveDescriptor> parseInhabitants(String name, ServiceLocator serviceLocator, List<PopulatorPostProcessor> populatorPostProcessors) throws IOException, BootException {

        DescriptorFileFinder dff = null;


        final String path = "META-INF/hk2-locator/" + name;
        URL entry = bundle.getEntry(path);

        if (entry != null) {
            dff = new URLDescriptorFileFinder(entry);
        }


        if (dff != null) {

        	final OSGiModuleImpl module = this;

            ArrayList<PopulatorPostProcessor> allPostProcessors = new ArrayList<>();
            allPostProcessors.add(new OsgiPopulatorPostProcessor(module));
            if (populatorPostProcessors != null) {
              allPostProcessors.addAll(populatorPostProcessors);
            }
    	    this.activeDescriptors = HK2Populator.populate(serviceLocator, dff, allPostProcessors);
        }

        return this.activeDescriptors;
    }

    /**
     * This method is used as the parent loader of the class loader that we return in {@link #getClassLoader}
     */
    private ClassLoader getParentLoader() {
        return AccessController.doPrivileged(new PrivilegedAction<ClassLoader>() {
            @Override
            public ClassLoader run() {
                return Bundle.class.getClassLoader();
            }
        });
    }

    @Override
    public ClassLoader getClassLoader() {
        /*
         * This is a delegating class loader.
         * It always delegates to OSGi's bundle's class loader.
         * ClassLoader.defineClass() is never called in the context of this class.
         * There will never be a class for which getClassLoader()
         * would return this class loader.
         * It overrides loadClass(), getResource() and getResources() as opposed to
         * their findXYZ() equivalents so that the OSGi export control mechanism
         * is enforced even for classes and resources available in the system/boot
         * class loader.
         */
        return new ClassLoader(getParentLoader()) {
            private final ReentrantLock lock = new ReentrantLock();
            @Override
<<<<<<< HEAD
            protected synchronized Class<?> loadClass(final String name, boolean resolve) throws ClassNotFoundException {
=======
            protected Class<?> loadClass(final String name, boolean resolve) throws ClassNotFoundException {        	
                lock.lock();
>>>>>>> 83aa52dd
                try {
                    //doprivileged needed for running with SecurityManager
                    return AccessController.doPrivileged(new PrivilegedExceptionAction<Class>() {
                        @Override
                        public Class run() throws ClassNotFoundException {

                        	Class c = bundle.loadClass(name);

                            return c;
                        }
                    });
                } catch (PrivilegedActionException e) {
                    throw (ClassNotFoundException)e.getException();
                } finally {
                    lock.unlock();
                }

            }

            @Override
            public URL getResource(String name) {
                URL result = bundle.getResource(name);

                if (result != null) return result;
                return null;
            }

            @Override
            public Enumeration<URL> getResources(String name) throws IOException {
                Enumeration<URL> resources = bundle.getResources(name);
                if (resources==null) {
                    // This check is needed, because ClassLoader.getResources()
                    // expects us to return an empty enumeration.
                    resources = EMPTY_URLS;
                }

                return resources;
            }

            @Override
            public String toString() {
                return "Class Loader for Bundle [" + bundle.toString() + " ]";
            }
        };
    }

    @Override
    public void addImport(HK2Module module) {
        throw new UnsupportedOperationException("This method can't be implemented in OSGi environment");
    }

    @Override
    public HK2Module addImport(ModuleDependency dependency) {
        throw new UnsupportedOperationException("This method can't be implemented in OSGi environment");
    }

    @Override
    public boolean isSticky() {
        return true; // all modules are always sticky
    }

    @Override
    public void setSticky(boolean sticky) {
        // NOOP: It's not required in OSGi.
    }

    @Override
    public List<HK2Module> getImports() {
        List<HK2Module> result = new ArrayList<>();
        RequiredBundle[] requiredBundles =
                registry.getPackageAdmin().getRequiredBundles(bundle.getSymbolicName());
        if (requiredBundles!=null) {
            for(RequiredBundle rb : requiredBundles) {
                HK2Module m = registry.getModule(rb.getBundle());
                if (m!=null) {
                    // module is known to the module system
                    result.add(m);
                } else {
                    // module is not known to us - may be the OSgi bundle depends on a native
                    // OSGi bundle
                }
            }

        }
        return result;
    }

    @Override
    public boolean isShared() {
        return true; // all OSGi bundles are always shared.
    }

    public Bundle getBundle() {
        return bundle;
    }

    public boolean isTransientlyActive() {
        return isTransientlyActive;
    }

    @Override
    public String toString() {
        return "OSGiModuleImpl:: Bundle = [" + bundle
                + "], State = [" + getState() + "]";
    }

    @Override
    public int hashCode() {
        return bundle.hashCode();
    }

    @Override
    public boolean equals(Object obj) {
        if (obj instanceof OSGiModuleImpl) {
            return bundle.equals(OSGiModuleImpl.class.cast(obj).bundle);
        }
        return false;
    }

    protected void setBundle(Bundle bundle) {
        /*
         * This method is purposefully not made synchronized as this can be called like this:
         *
         * thread #1: is calling this.init() and has held the lock, but is waiting for Obr to deploy.
         * thread #2: is deploying some bundles using Obr and as part of that is trying to call setBundle on this module.
         */
        if (this.bundle != null && this.bundle != bundle) {
            throw new RuntimeException("setBundle called with bundle [" + bundle + "] where as module [" + this +
                    "] is already associated with bundle [" + this.bundle + "]");
        } else {
            this.bundle = bundle;

            logger.logp(Level.INFO, "OSGiModuleImpl", "setBundle", "module [{0}] is now associated with bundle [{1}]",
                    new Object[]{this, bundle});
        }
    }

}
<|MERGE_RESOLUTION|>--- conflicted
+++ resolved
@@ -17,18 +17,11 @@
 
 package org.jvnet.hk2.osgiadapter;
 
-import static org.jvnet.hk2.osgiadapter.FelixPrettyPrinter.addBundleInfo;
-import static org.jvnet.hk2.osgiadapter.FelixPrettyPrinter.prettyPrintExceptionMessage;
-import static org.jvnet.hk2.osgiadapter.FelixPrettyPrinter.prettyPrintFelixMessage;
 import static org.jvnet.hk2.osgiadapter.Logger.logger;
 
 import java.io.*;
 import java.net.URI;
 import java.net.URL;
-import java.security.AccessController;
-import java.security.PrivilegedAction;
-import java.security.PrivilegedActionException;
-import java.security.PrivilegedExceptionAction;
 import java.util.*;
 import java.util.concurrent.locks.ReentrantLock;
 import java.util.logging.Level;
@@ -162,21 +155,6 @@
     public void start() throws ResolveError {
         lock.lock();
         try {
-<<<<<<< HEAD
-            SecurityManager sm = System.getSecurityManager();
-            if (sm != null) {
-                try {
-                    AccessController.doPrivileged(new PrivilegedExceptionAction(){
-                        @Override
-                        public Object run() throws BundleException
-                        {
-                            startBundle();
-                            return null;
-                        }
-                    });
-                } catch (PrivilegedActionException e) {
-                    throw (BundleException)e.getException();
-=======
             int state = bundle.getState();
             if (((Bundle.STARTING | Bundle.ACTIVE | Bundle.STOPPING) & state) != 0) {
                 if (logger.isLoggable(Level.FINER)) {
@@ -191,27 +169,11 @@
                     logger.logp(Level.FINER, "OSGiModuleImpl", "start",
                             "Ignoring start of bundle {0} as it is a fragment bundle",
                             new Object[]{bundle} );
->>>>>>> 83aa52dd
                 }
                 return;
             }
             try {
-                SecurityManager sm = System.getSecurityManager();
-                if (sm != null) {
-                    try {
-                        AccessController.doPrivileged(new PrivilegedExceptionAction(){
-                            public Object run() throws BundleException
-                            {
-                                startBundle();
-                                return null;
-                            }
-                        });
-                    } catch (PrivilegedActionException e) {
-                        throw (BundleException)e.getException();
-                    }
-                } else {
-                    startBundle();
-                }
+                startBundle();
                 isTransientlyActive = true;
                 if (logger.isLoggable(Level.FINE)) {
                     logger.logp(Level.FINE, "OSGiModuleImpl",
@@ -220,14 +182,6 @@
             } catch (BundleException e) {
                 throw new ResolveError("Failed to start "+this,e);
             }
-<<<<<<< HEAD
-        } catch (BundleException e) {
-            throw new ResolveError(
-                "Failed to start " + this + prettyPrintFelixMessage(registry.getBundleContext(), e.getMessage()),
-                e);
-        }
-=======
->>>>>>> 83aa52dd
 
             // TODO(Sahoo): Remove this when hk2-apt generates equivalent BundleActivator
             // if there is a LifecyclePolicy, then instantiate and invoke.
@@ -462,12 +416,7 @@
      * This method is used as the parent loader of the class loader that we return in {@link #getClassLoader}
      */
     private ClassLoader getParentLoader() {
-        return AccessController.doPrivileged(new PrivilegedAction<ClassLoader>() {
-            @Override
-            public ClassLoader run() {
-                return Bundle.class.getClassLoader();
-            }
-        });
+        return Bundle.class.getClassLoader();
     }
 
     @Override
@@ -486,25 +435,10 @@
         return new ClassLoader(getParentLoader()) {
             private final ReentrantLock lock = new ReentrantLock();
             @Override
-<<<<<<< HEAD
-            protected synchronized Class<?> loadClass(final String name, boolean resolve) throws ClassNotFoundException {
-=======
-            protected Class<?> loadClass(final String name, boolean resolve) throws ClassNotFoundException {        	
+            protected Class<?> loadClass(final String name, boolean resolve) throws ClassNotFoundException {
                 lock.lock();
->>>>>>> 83aa52dd
                 try {
-                    //doprivileged needed for running with SecurityManager
-                    return AccessController.doPrivileged(new PrivilegedExceptionAction<Class>() {
-                        @Override
-                        public Class run() throws ClassNotFoundException {
-
-                        	Class c = bundle.loadClass(name);
-
-                            return c;
-                        }
-                    });
-                } catch (PrivilegedActionException e) {
-                    throw (ClassNotFoundException)e.getException();
+                    return bundle.loadClass(name);
                 } finally {
                     lock.unlock();
                 }
